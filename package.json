{
  "name": "@sanity/form-builder",
  "version": "0.0.13",
  "description": "Sanity form builder",
  "main": "lib/index.js",
  "scripts": {
    "compile": "babel src --copy-files --out-dir lib",
    "prepublish": "in-publish && npm run compile && sanity-check || not-in-publish",
    "postpublish": "rimraf lib",
    "lint": "eslint . --quiet",
    "tap": "tap --node-arg -r --node-arg ./test/.init.js",
    "test": "npm run tap ./test/**/*.test.js",
    "start": "npm run example-testbed",
    "example-testbed": "cd examples/schema-testbed && sanity start",
    "example-undo": "cd examples/undo && sanity start",
    "example-quickstart": "cd examples/quickstart && sanity start"
  },
  "keywords": [],
  "author": "Sanity.io <hello@sanity.io>",
  "license": "MIT",
  "dependencies": {
    "@sanity/imagetool": "^0.2.0",
    "canvas-to-blob": "0.0.0",
    "debug": "^2.2.0",
    "exif-component": "^1.0.1",
    "get-window": "^1.1.1",
    "is-empty": "^1.0.0",
    "lodash": "^4.16.4",
    "object-inspect": "^1.2.1",
    "proptypes": "^0.14.3",
    "prosemirror": "^0.10.1",
    "react-sortable-hoc": "0.0.9",
    "shallow-equals": "0.0.0",
    "slate": "^0.14.15",
    "slate-insert-block-on-enter": "0.0.2"
  },
  "devDependencies": {
    "@sanity/base": "0.0.20",
    "@sanity/check": "^0.0.1",
    "@sanity/cli": "0.0.13",
<<<<<<< HEAD
    "@sanity/components": "0.0.14",
=======
    "@sanity/components": "0.0.13",
>>>>>>> f27de84f
    "@sanity/plugin-loader": "0.0.2",
    "@sanity/server": "0.0.4",
    "babel-cli": "^6.16.0",
    "babel-eslint": "^7.0.0",
    "babel-plugin-css-modules-transform": "^1.1.0",
    "babel-plugin-lodash": "^3.2.9",
    "babel-plugin-syntax-class-properties": "^6.13.0",
    "babel-plugin-syntax-object-rest-spread": "^6.13.0",
    "babel-plugin-transform-class-properties": "^6.16.0",
    "babel-plugin-transform-object-rest-spread": "^6.16.0",
    "babel-polyfill": "^6.16.0",
    "babel-preset-es2015": "^6.16.0",
    "babel-preset-react": "^6.16.0",
    "babel-register": "^6.16.3",
    "eslint": "^3.7.1",
    "eslint-config-sanity": "^1.1.3",
    "eslint-import-resolver-webpack": "^0.6.0",
    "eslint-plugin-import": "^2.0.0",
    "eslint-plugin-react": "^6.4.0",
    "in-publish": "^2.0.0",
    "jsdom": "^9.6.0",
    "json-markup": "^1.0.0",
    "path-to-regexp": "^1.6.0",
    "postcss-cssnext": "^2.8.0",
    "react": "^15.3.2",
    "react-dom": "^15.3.2",
    "react-enroute": "^1.0.0",
    "rimraf": "^2.5.4",
    "tap": "^7.1.2",
    "why-did-you-update": "0.0.8",
    "zen-observable": "^0.3.0"
  },
  "peerDependencies": {
    "react": "^15.x",
    "react-dom": "^15.x"
  },
  "directories": {
    "example": "example",
    "test": "test"
  },
  "repository": {
    "type": "git",
    "url": "git+https://github.com/sanity-io/form-builder.git"
  },
  "bugs": {
    "url": "https://github.com/sanity-io/form-builder/issues"
  },
  "homepage": "https://github.com/sanity-io/form-builder#readme"
}<|MERGE_RESOLUTION|>--- conflicted
+++ resolved
@@ -37,14 +37,10 @@
   "devDependencies": {
     "@sanity/base": "0.0.20",
     "@sanity/check": "^0.0.1",
-    "@sanity/cli": "0.0.13",
-<<<<<<< HEAD
-    "@sanity/components": "0.0.14",
-=======
-    "@sanity/components": "0.0.13",
->>>>>>> f27de84f
+    "@sanity/cli": "0.0.21",
+    "@sanity/components": "0.0.20",
     "@sanity/plugin-loader": "0.0.2",
-    "@sanity/server": "0.0.4",
+    "@sanity/server": "0.0.7",
     "babel-cli": "^6.16.0",
     "babel-eslint": "^7.0.0",
     "babel-plugin-css-modules-transform": "^1.1.0",
